--- conflicted
+++ resolved
@@ -23,17 +23,12 @@
   "scikit-image",
   "scipy",
   "tifffile==2025.1.10",
-<<<<<<< HEAD
-  "zarr",
-  "neuroglancer (>=2.40.1,<3.0.0)",
   "seaborn"
-=======
   "zarr<3.0",
   "neuroglancer (>=2.40.1,<3.0.0)",
   "SimpleITK",
   "bigstream @ file:///archive/bioinformatics/Danuser_lab/Dean/dean/git/bigstream",
   "jupyterlab",
->>>>>>> 1cf03c90
 ]
 
 [project.optional-dependencies]
